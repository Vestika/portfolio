--- conflicted
+++ resolved
@@ -119,2245 +119,4 @@
         "security_filter": None,
         "ignore_missing_key": False,
     },
-<<<<<<< HEAD
-]
-
-def create_calculator(portfolio: Portfolio) -> PortfolioCalculator:
-    """Create a PortfolioCalculator with the global closing price service"""
-    return PortfolioCalculator(
-        base_currency=portfolio.base_currency,
-        exchange_rates=portfolio.exchange_rates,
-        unit_prices=portfolio.unit_prices,
-        closing_price_service=closing_price_service,
-        use_real_time_rates=True,  # Enable real-time exchange rates
-    )
-
-
-def get_or_create_calculator(portfolio_id: str, portfolio: Portfolio) -> PortfolioCalculator:
-    """Get existing calculator from cache or create a new one"""
-    # Create a cache key based on portfolio_id and portfolio configuration
-    cache_key = f"{portfolio_id}:{portfolio.base_currency.value}:{hash(str(portfolio.exchange_rates))}"
-
-    if cache_key not in calculator_cache:
-        calculator_cache[cache_key] = create_calculator(portfolio)
-        logger.info(f"Created new calculator for {portfolio_id}")
-    else:
-        logger.debug(f"Reusing cached calculator for {portfolio_id}")
-
-    return calculator_cache[cache_key]
-
-
-@app.get("/portfolios")
-async def list_portfolios(user=Depends(get_current_user)) -> list[dict[str, str]]:
-    """
-    Returns a list of all portfolios in the database.
-    """
-    collection = db_manager.get_collection("portfolios")
-    portfolios_cursor = collection.find({"user_id": user.id}, {"_id": 1, "portfolio_name": 1})
-    portfolios = []
-    async for doc in portfolios_cursor:
-        portfolios.append({
-            "portfolio_id": str(doc["_id"]),
-            "portfolio_name": doc["portfolio_name"],
-            "display_name": doc["portfolio_name"].title()
-        })
-
-    return portfolios
-
-
-
-@app.get("/portfolio")
-async def get_portfolio_metadata(portfolio_id: str = "demo", user=Depends(get_current_user)) -> dict[str, Any]:
-    """
-    Endpoint to return portfolio metadata, config and account data from MongoDB by portfolio_id.
-    """
-    try:
-        collection = db_manager.get_collection("portfolios")
-        doc = await collection.find_one({"_id": ObjectId(portfolio_id), "user_id": user.id})
-        if not doc:
-            # Check if user has any portfolios at all
-            user_portfolio_count = await collection.count_documents({"user_id": user.id})
-            if user_portfolio_count == 0:
-                # User has no portfolios, suggest creating one
-                raise HTTPException(
-                    status_code=404,
-                    detail={
-                        "error": "No portfolios found",
-                        "message": "You don't have any portfolios yet. Please create your first portfolio to get started.",
-                        "action": "create_portfolio",
-                        "user_has_portfolios": False
-                    }
-                )
-            else:
-                # User has portfolios but this specific one doesn't exist
-                raise HTTPException(
-                    status_code=404,
-                    detail={
-                        "error": f"Portfolio {portfolio_id} not found",
-                        "message": "The requested portfolio doesn't exist. Please select a different portfolio.",
-                        "action": "select_different_portfolio",
-                        "user_has_portfolios": True
-                    }
-                )
-
-        portfolio = Portfolio.from_dict(doc)
-        calculator = get_or_create_calculator(portfolio_id, portfolio)
-        rsu_calculator = create_rsu_calculator(portfolio, calculator)
-        
-        result = {
-            "base_currency": portfolio.base_currency,
-            "user_name": portfolio.user_name,
-            "accounts": [],
-        }
-        for account in portfolio.accounts:
-            # Calculate regular holdings value
-            regular_holdings_value = sum(
-                calculator.calc_holding_value(portfolio.securities[holding.symbol], holding.units)["total"]
-                for holding in account.holdings
-            )
-            
-            # Calculate RSU vesting and add virtual holdings
-            rsu_result = rsu_calculator.calculate_rsu_vesting_for_account({
-                "name": account.name,
-                "rsu_plans": account.rsu_plans if hasattr(account, "rsu_plans") and account.rsu_plans else []
-            })
-            
-            # Add RSU vested value to account total
-            account_total = regular_holdings_value + rsu_result["total_vested_value"]
-            
-            # Combine regular holdings with virtual RSU holdings
-            all_holdings = [
-                {
-                    "symbol": holding.symbol,
-                    "units": holding.units
-                }
-                for holding in account.holdings
-            ]
-            
-            # Add virtual RSU holdings
-            for virtual_holding in rsu_result["virtual_holdings"]:
-                # Check if symbol already exists in regular holdings
-                existing_holding = next(
-                    (h for h in all_holdings if h["symbol"] == virtual_holding["symbol"]), 
-                    None
-                )
-                if existing_holding:
-                    # Add virtual units to existing holding
-                    existing_holding["units"] += virtual_holding["units"]
-                else:
-                    # Add new virtual holding
-                    all_holdings.append(virtual_holding)
-            
-            account_data = {
-                "account_name": account.name,
-                "account_total": account_total,
-                "account_properties": account.properties,
-                "account_cash": {},
-                "account_type": account.properties.get("type", "bank-account"),
-                "owners": account.properties.get("owners", ["me"]),
-                "holdings": all_holdings,
-                "rsu_vesting_data": rsu_result["vesting_data"]  # Include RSU vesting data for frontend
-            }
-            
-            if hasattr(account, "rsu_plans") and account.rsu_plans is not None:
-                account_data["rsu_plans"] = account.rsu_plans
-            if hasattr(account, "espp_plans") and account.espp_plans is not None:
-                account_data["espp_plans"] = account.espp_plans
-            for holding in account.holdings:
-                if portfolio.securities[holding.symbol].security_type == SecurityType.CASH:
-                    account_data["account_cash"][holding.symbol] = holding.units
-            result["accounts"].append(account_data)
-        return result
-    except HTTPException:
-        raise
-    except Exception as e:
-        raise HTTPException(status_code=500, detail=str(e))
-
-
-class BreakdownRequest:
-    def __init__(
-        self,
-        account_names: Optional[list[str]] = Query(default=None, title="account_names"),
-    ):
-        self.account_names = account_names
-
-
-@app.get("/portfolio/breakdown")
-async def get_portfolio_aggregations(
-    request: BreakdownRequest = Depends(BreakdownRequest), portfolio_id: str = "demo", user=Depends(get_current_user)
-) -> list[dict[str, Any]]:
-    """
-    Endpoint to calculate all predefined portfolio aggregations on the requested accounts.
-    if account_names is None, all accounts will be returned (typical first/default API request).
-    The structure of the response array is as follows:
-    [
-        {
-            "chart_title": "Aggregation of Holdings By Symbol",
-            "chart_total": 10222,
-            "chart_data": [
-                {
-                    "label": "VTI",
-                    "value": 5111,
-                    "percentage": 50.0
-                },
-                ...
-            ]
-        }
-    ]
-    """
-    try:
-        collection = db_manager.get_collection("portfolios")
-        doc = await collection.find_one({"_id": ObjectId(portfolio_id), "user_id": user.id})
-        if not doc:
-            raise HTTPException(status_code=404, detail=f"Portfolio {portfolio_id} not found")
-        portfolio = Portfolio.from_dict(doc)
-        calculator = get_or_create_calculator(portfolio_id, portfolio)
-        rsu_calculator = create_rsu_calculator(portfolio, calculator)
-
-        # Calculate all holding values once (including RSU virtual holdings)
-        holding_values = {}
-        filtered_accounts = []
-
-        for account in portfolio.accounts:
-            if request.account_names and account.name not in request.account_names:
-                continue
-            filtered_accounts.append(account)
-
-            # Add regular holdings
-            for holding in account.holdings:
-                security = portfolio.securities[holding.symbol]
-                holding_key = f"{account.name}:{holding.symbol}"
-                holding_values[holding_key] = {
-                    "account": account,
-                    "holding": holding,
-                    "security": security,
-                    "value_info": calculator.calc_holding_value(security, holding.units)
-                }
-            
-            # Add RSU virtual holdings
-            if hasattr(account, 'rsu_plans') and account.rsu_plans:
-                rsu_result = rsu_calculator.calculate_rsu_vesting_for_account({
-                    "name": account.name,
-                    "rsu_plans": account.rsu_plans
-                })
-                
-                for virtual_holding in rsu_result["virtual_holdings"]:
-                    symbol = virtual_holding["symbol"]
-                    units = virtual_holding["units"]
-                    
-                    # Check if symbol exists in portfolio securities
-                    if symbol in portfolio.securities:
-                        security = portfolio.securities[symbol]
-                        holding_key = f"{account.name}:{symbol}_RSU"
-                        
-                        # Calculate value for virtual RSU holding
-                        value_info = calculator.calc_holding_value(security, units)
-                        
-                        # Create a virtual holding object
-                        from models.holding import Holding
-                        virtual_holding_obj = Holding(symbol=symbol, units=units)
-                        
-                        holding_values[holding_key] = {
-                            "account": account,
-                            "holding": virtual_holding_obj,
-                            "security": security,
-                            "value_info": value_info,
-                            "is_rsu_virtual": True  # Flag to identify RSU virtual holdings
-                        }
-
-        result = []
-        for chart_config in CHARTS:
-            # Aggregate holdings based on chart configuration
-            aggregated_values: dict[str, float] = {}
-            total_value = 0.0
-
-            for holding_key, holding_data in holding_values.items():
-                account = holding_data["account"]
-                holding = holding_data["holding"]
-                security = holding_data["security"]
-                holding_value = holding_data["value_info"]["total"]
-
-                # Apply security filter if specified
-                if chart_config.get("security_filter") and not chart_config["security_filter"](security):
-                    continue
-
-                total_value += holding_value
-
-                # Determine aggregation key
-                aggregation_key = chart_config.get("aggregation_key")
-                if aggregation_key is None:
-                    # Account-level aggregation
-                    key = account.name
-                else:
-                    # Custom aggregation
-                    try:
-                        key = aggregation_key(security)
-                    except Exception as e:
-                        if chart_config.get("ignore_missing_key"):
-                            continue
-                        else:
-                            raise e
-
-                # Handle different key types
-                if isinstance(key, dict):
-                    # For dictionary tags, aggregate by each key with weighted values
-                    for sub_key, sub_value in key.items():
-                        weighted_value = holding_value * sub_value
-                        aggregated_values[sub_key] = aggregated_values.get(sub_key, 0.0) + weighted_value
-                elif isinstance(key, list):
-                    # For list of keys, aggregate for each key
-                    for sub_key in key:
-                        aggregated_values[sub_key] = aggregated_values.get(sub_key, 0.0) + holding_value
-                else:
-                    # Handle simple keys (strings, numbers, etc.)
-                    if key is None:
-                        key = "_Unknown"
-
-                    key_str = str(key)  # Convert to string to ensure it's hashable
-                    aggregated_values[key_str] = aggregated_values.get(key_str, 0.0) + holding_value
-
-            # Convert to aggregation dict format
-            aggregation_data = {
-                "aggregated_values": aggregated_values,
-                "total_value": total_value,
-                "base_currency": calculator.base_currency,
-            }
-            aggregation_dict = calculator.get_aggregation_dict(aggregation_data)
-
-            result.append(
-                {
-                    "chart_title": chart_config["title"],
-                    "chart_total": aggregation_dict["total"],
-                    "chart_data": aggregation_dict["breakdown"],
-                },
-            )
-        return result
-    except HTTPException:
-        raise
-    except Exception as e:
-        raise HTTPException(status_code=500, detail=str(e))
-
-
-@app.get("/portfolio/holdings")
-async def get_holdings_table(
-    request: BreakdownRequest = Depends(BreakdownRequest), portfolio_id: str = "demo", user=Depends(get_current_user)
-) -> dict[str, Any]:
-    """
-    Endpoint to return detailed holdings information for the selected accounts.
-    Returns aggregated holdings with security details and historical prices.
-    """
-    try:
-        collection = db_manager.get_collection("portfolios")
-        doc = await collection.find_one({"_id": ObjectId(portfolio_id), "user_id": user.id})
-        if not doc:
-            raise HTTPException(status_code=404, detail=f"Portfolio {portfolio_id} not found")
-        portfolio = Portfolio.from_dict(doc)
-        calculator = get_or_create_calculator(portfolio_id, portfolio)
-        rsu_calculator = create_rsu_calculator(portfolio, calculator)
-
-        holdings_aggregation: dict[str, dict] = {}
-        maya = Maya()
-        today = date.today()
-        seven_days_ago = today - timedelta(days=7)
-
-        def fetch_historical_prices(symbol: str, security, original_price: float) -> list:
-            """Helper function to fetch historical prices for any symbol"""
-            historical_prices = []
-            try:
-                if symbol == 'USD':
-                    # Handle currency holdings
-                    from_currency = symbol
-                    to_currency = str(portfolio.base_currency)
-                    if from_currency == to_currency:
-                        # No conversion needed, always 1
-                        for i in range(7, 0, -1):
-                            day = today - timedelta(days=i)
-                            historical_prices.append({
-                                "date": day.strftime("%Y-%m-%d"),
-                                "price": 1.0
-                            })
-                    else:
-                        # Construct yfinance ticker for currency pair
-                        ticker = f"{from_currency}{to_currency}=X"
-                        logger.info(f"Fetching 7d FX trend for {from_currency} to {to_currency} using yfinance ticker {ticker}")
-                        data = yf.download(ticker, start=seven_days_ago, end=today + timedelta(days=1), progress=False)
-                        if not data.empty:
-                            prices = data["Close"].dropna().round(6).to_dict().get(ticker)
-                            for dt, price in prices.items():
-                                historical_prices.append({
-                                    "date": dt,
-                                    "price": float(price)
-                                })
-                        else:
-                            logger.warning(f"No yfinance FX data for ticker: {ticker}, falling back to mock.")
-                elif symbol.isdigit():
-                    logger.info(f"Fetching 7d trend for TASE symbol (numeric): {symbol} using pymaya")
-                    tase_id = getattr(security, 'tase_id', None) or symbol
-                    price_history = list(maya.get_price_history(security_id=str(tase_id), from_data=seven_days_ago))
-                    for entry in reversed(price_history):
-                        if entry.get('TradeDate') and entry.get('SellPrice'):
-                            historical_prices.append({
-                                "date": entry.get('TradeDate'),
-                                "price": float(entry.get('SellPrice')) / 100
-                            })
-                    if not historical_prices:
-                        logger.warning(f"No pymaya data for TASE symbol: {symbol}, falling back to mock.")
-                else:
-                    logger.info(f"Fetching 7d trend for non-numeric symbol: {symbol} using yfinance")
-                    data = yf.download(symbol, start=seven_days_ago, end=today + timedelta(days=1), progress=False)
-                    if not data.empty:
-                        prices = data["Close"].dropna().round(2)
-                        prices = prices.to_dict().get(symbol)
-                        for dt, price in prices.items():
-                            historical_prices.append({
-                                "date": dt.strftime("%Y-%m-%d"),
-                                "price": float(price)
-                            })
-                    else:
-                        logger.warning(f"No yfinance data for symbol: {symbol}, falling back to mock.")
-            except Exception as e:
-                logger.warning(f"Failed to fetch real historical prices for {symbol}: {e}. Using mock data.")
-            
-            # Add fallback mock data if no historical prices were fetched
-            if not historical_prices:
-                for i in range(7, 0, -1):
-                    day = today - timedelta(days=i)
-                    historical_prices.append({
-                        "date": day.strftime("%Y-%m-%d"),
-                        "price": original_price
-                    })
-            
-            return historical_prices
-
-        for account in portfolio.accounts:
-            if request.account_names and account.name not in request.account_names:
-                continue
-
-            # Process regular holdings
-            for holding in account.holdings:
-                security = portfolio.securities[holding.symbol]
-                symbol = holding.symbol
-
-                if symbol not in holdings_aggregation:
-                    pricing_info = calculator.calc_holding_value(security, 1)
-                    original_price = pricing_info["unit_price"]
-                    historical_prices = fetch_historical_prices(symbol, security, original_price)
-
-                    # Fetch company logo from Finnhub API
-                    company_logo = None
-                    if not symbol.isdigit():  # Skip numeric symbols (TASE securities)
-                        from services.closing_price.stock_fetcher import FinnhubFetcher
-                        manager = PriceManager()
-                        company_logo = await manager.get_logo(symbol)
-
-                    holdings_aggregation[symbol] = {
-                        "symbol": symbol,
-                        "security_type": security.security_type.value,
-                        "name": security.name,
-                        "tags": security.tags,
-                        "total_units": 0,
-                        "original_price": original_price,
-                        "original_currency": security.currency,
-                        "value_per_unit": pricing_info["value"],
-                        "currency": portfolio.base_currency,
-                        "price_source": pricing_info["price_source"],
-                        "historical_prices": historical_prices,
-                        "logo": company_logo,  # Add company logo URL
-                        "account_breakdown": []  # Add account breakdown array
-                    }
-
-                # Add account information to the breakdown
-                account_holding_value = calculator.calc_holding_value(security, holding.units)
-                holdings_aggregation[symbol]["account_breakdown"].append({
-                    "account_name": account.name,
-                    "account_type": account.properties.get("type", "bank-account"),
-                    "units": holding.units,
-                    "value": account_holding_value["total"],
-                    "owners": account.properties.get("owners", ["me"])
-                })
-                holdings_aggregation[symbol]["total_units"] += holding.units
-            
-            # Process RSU virtual holdings
-            if hasattr(account, 'rsu_plans') and account.rsu_plans:
-                rsu_result = rsu_calculator.calculate_rsu_vesting_for_account({
-                    "name": account.name,
-                    "rsu_plans": account.rsu_plans
-                })
-                
-                for virtual_holding in rsu_result["virtual_holdings"]:
-                    symbol = virtual_holding["symbol"]
-                    units = virtual_holding["units"]
-                    
-                    # Check if symbol exists in portfolio securities
-                    if symbol in portfolio.securities:
-                        security = portfolio.securities[symbol]
-                        
-                        # Initialize symbol in holdings_aggregation if not exists
-                        if symbol not in holdings_aggregation:
-                            pricing_info = calculator.calc_holding_value(security, 1)
-                            original_price = pricing_info["unit_price"]
-                            historical_prices = fetch_historical_prices(symbol, security, original_price)
-
-                            # Fetch company logo from Finnhub API
-                            company_logo = None
-                            if not symbol.isdigit():  # Skip numeric symbols (TASE securities)
-                                from services.closing_price.stock_fetcher import FinnhubFetcher
-                                manager = PriceManager()
-                                company_logo = await manager.get_logo(symbol)
-
-                            holdings_aggregation[symbol] = {
-                                "symbol": symbol,
-                                "security_type": security.security_type.value,
-                                "name": security.name,
-                                "tags": security.tags,
-                                "total_units": 0,
-                                "original_price": original_price,
-                                "original_currency": security.currency,
-                                "value_per_unit": pricing_info["value"],
-                                "currency": portfolio.base_currency,
-                                "price_source": pricing_info["price_source"],
-                                "historical_prices": historical_prices,
-                                "logo": company_logo,  # Add company logo URL
-                                "account_breakdown": []
-                            }
-                        
-                        # Add RSU virtual holding to account breakdown
-                        account_holding_value = calculator.calc_holding_value(security, units)
-                        holdings_aggregation[symbol]["account_breakdown"].append({
-                            "account_name": account.name,
-                            "account_type": account.properties.get("type", "bank-account"),
-                            "units": units,
-                            "value": account_holding_value["total"],
-                            "owners": account.properties.get("owners", ["me"]),
-                            "is_rsu_virtual": True  # Flag to identify RSU virtual holdings
-                        })
-                        holdings_aggregation[symbol]["total_units"] += units
-
-        holdings = []
-        for holding_data in holdings_aggregation.values():
-            holding_data["total_value"] = holding_data["value_per_unit"] * holding_data["total_units"]
-            # Sort account breakdown by value descending
-            holding_data["account_breakdown"].sort(key=lambda x: x["value"], reverse=True)
-            holdings.append(holding_data)
-
-        return {
-            "base_currency": portfolio.base_currency,
-            "holdings": sorted(holdings, key=lambda x: x["total_value"], reverse=True),
-        }
-
-    except HTTPException:
-        raise
-    except Exception as e:
-        raise HTTPException(status_code=500, detail=str(e))
-
-
-class CreatePortfolioRequest(BaseModel):
-    portfolio_name: str
-    base_currency: str
-
-class CreateAccountRequest(BaseModel):
-    account_name: str
-    account_type: str = "bank-account"
-    owners: list[str] = ["me"]
-    holdings: list[dict[str, Any]] = []
-    rsu_plans: list[Any] = []
-    espp_plans: list[Any] = []
-    options_plans: list[Any] = []
-    # Optional IBKR Flex credentials (saved only if provided)
-    ibkr_flex: Optional[dict[str, str]] = None
-
-
-class IBFlexPreviewRequest(BaseModel):
-    access_token: str
-    query_id: str
-
-
-class IBFlexImportRequest(BaseModel):
-    access_token: str
-    query_id: str
-    target_account_name: str
-    owners: list[str] | None = None
-
-@app.post("/portfolio")
-async def create_portfolio(request: CreatePortfolioRequest, user=Depends(get_current_user)) -> dict[str, str]:
-    """
-    Create a new portfolio document in MongoDB with basic structure.
-    """
-    try:
-        collection = db_manager.get_collection("portfolios")
-        existing = await collection.find_one({"portfolio_name": request.portfolio_name, "user_id": user.id})
-        if existing:
-            raise HTTPException(status_code=409, detail=f"Portfolio '{request.portfolio_name}' already exists")
-        
-        # Create portfolio with all required fields for Portfolio.from_dict
-        portfolio_data = {
-            "portfolio_name": request.portfolio_name,
-            "user_id": user.id,
-            "config": {
-                "user_name": request.portfolio_name,
-                "base_currency": request.base_currency,
-                "exchange_rates": {
-                    # Add default exchange rates - these can be updated later
-                    "USD": 1.0,
-                    "ILS": 3.5,  # Default USD to ILS rate
-                    "EUR": 1.1   # Default USD to EUR rate
-                },
-                "unit_prices": {
-                    "USD": 1.0,
-                    "ILS": 1.0
-                }
-            },
-            "securities": {
-                "USD": {
-                    "name": "USD",
-                    "type": "cash",
-                    "currency": "USD"
-                },
-                "ILS": {
-                    "name": "ILS",
-                    "type": "cash",
-                    "currency": "ILS"
-                }
-            },
-            "accounts": []
-        }
-        
-        # Insert portfolio and get the ObjectId
-        result = await collection.insert_one(portfolio_data)
-        portfolio_id = str(result.inserted_id)
-        
-        # Clear portfolios cache to force reload
-        invalidate_portfolio_cache(portfolio_id)
-
-        return {
-            "message": f"Portfolio '{request.portfolio_name}' created successfully", 
-            "portfolio_id": portfolio_id  # Return the actual ObjectId, not the name
-        }
-    except HTTPException:
-        raise
-    except Exception as e:
-        raise HTTPException(status_code=500, detail=str(e))
-
-
-@app.post("/portfolio/{portfolio_id}/accounts")
-async def add_account_to_portfolio(portfolio_id: str, request: CreateAccountRequest, user=Depends(get_current_user)) -> dict[str, str]:
-    """
-    Add a new account to an existing portfolio document in MongoDB.
-    """
-    try:
-        collection = db_manager.get_collection("portfolios")
-        doc = await collection.find_one({"_id": ObjectId(portfolio_id), "user_id": user.id})
-        if not doc:
-            raise HTTPException(status_code=404, detail=f"Portfolio {portfolio_id} not found")
-        portfolio_data = doc
-        existing_accounts = [acc['name'] for acc in portfolio_data.get('accounts', [])]
-        if request.account_name in existing_accounts:
-            raise HTTPException(status_code=409, detail=f"Account '{request.account_name}' already exists")
-        if 'securities' not in portfolio_data:
-            portfolio_data['securities'] = {}
-        for holding in request.holdings:
-            symbol = holding.get('symbol')
-            if symbol and symbol not in portfolio_data['securities']:
-                portfolio_data['securities'][symbol] = {
-                    'name': symbol,
-                    'type': 'bond' if str.isnumeric(symbol) else 'stock',  # Default type
-                    'currency': 'ILS' if str.isnumeric(symbol) else 'USD'  # Default currency
-                }
-
-        # Add securities for options plans
-        for plan in request.options_plans:
-            symbol = plan.get('symbol')
-            if symbol and symbol not in portfolio_data['securities']:
-                portfolio_data['securities'][symbol] = {
-                    'name': symbol,
-                    'type': 'stock',  # Options are typically for stock
-                    'currency': 'USD'  # Default currency for options
-                }
-        new_account = {
-            "name": request.account_name,
-            "user_id": user.id,
-            "properties": {
-                "owners": request.owners,
-                "type": request.account_type
-            },
-            "holdings": request.holdings,
-            "rsu_plans": request.rsu_plans,
-            "espp_plans": request.espp_plans,
-            "options_plans": request.options_plans
-        }
-        # Save IBKR Flex credentials if provided
-        if request.ibkr_flex:
-            new_account["ibkr_flex"] = request.ibkr_flex
-        if 'accounts' not in portfolio_data:
-            portfolio_data['accounts'] = []
-        portfolio_data['accounts'].append(new_account)
-        await collection.replace_one({"_id": ObjectId(portfolio_id)}, portfolio_data)
-        # Clear portfolios cache to force reload
-        invalidate_portfolio_cache(portfolio_id)
-        return {"message": f"Account '{request.account_name}' added to {portfolio_id} successfully"}
-    except HTTPException:
-        raise
-    except Exception as e:
-        raise HTTPException(status_code=500, detail=str(e))
-
-
-@app.delete("/portfolio/{portfolio_id}")
-async def delete_portfolio(portfolio_id: str, user=Depends(get_current_user)) -> dict[str, str]:
-    """
-    Delete an entire portfolio document from MongoDB.
-    """
-    try:
-        collection = db_manager.get_collection("portfolios")
-        count = await collection.count_documents({"user_id": user.id})
-        if count <= 1:
-            raise HTTPException(status_code=400, detail="Cannot delete the last remaining portfolio")
-        result = await collection.delete_one({"_id": ObjectId(portfolio_id), "user_id": user.id})
-        if result.deleted_count == 0:
-            raise HTTPException(status_code=404, detail=f"Portfolio {portfolio_id} not found")
-        # Clear from portfolios cache
-        invalidate_portfolio_cache(portfolio_id)
-
-        return {"message": f"Portfolio {portfolio_id} deleted successfully"}
-    except HTTPException:
-        raise
-    except Exception as e:
-        raise HTTPException(status_code=500, detail=str(e))
-
-
-@app.delete("/portfolio/{portfolio_id}/accounts/{account_name}")
-async def delete_account_from_portfolio(portfolio_id: str, account_name: str, user=Depends(get_current_user)) -> dict[str, str]:
-    """
-    Delete a specific account from a portfolio document in MongoDB.
-    """
-    try:
-        collection = db_manager.get_collection("portfolios")
-        doc = await collection.find_one({"_id": ObjectId(portfolio_id), "user_id": user.id})
-        if not doc:
-            raise HTTPException(status_code=404, detail=f"Portfolio {portfolio_id} not found")
-        accounts = doc.get('accounts', [])
-        account_names = [acc['name'] for acc in accounts]
-        if account_name not in account_names:
-            raise HTTPException(status_code=404, detail=f"Account '{account_name}' not found")
-        if len(accounts) <= 1:
-            raise HTTPException(status_code=400, detail="Cannot delete the last remaining account")
-        doc['accounts'] = [acc for acc in accounts if acc['name'] != account_name]
-        await collection.replace_one({"_id": ObjectId(portfolio_id)}, doc)
-        # Clear portfolios cache to force reload
-        invalidate_portfolio_cache(portfolio_id)
-
-        return {"message": f"Account '{account_name}' deleted from {portfolio_id} successfully"}
-    except HTTPException:
-        raise
-    except Exception as e:
-        raise HTTPException(status_code=500, detail=str(e))
-
-
-@app.put("/portfolio/{portfolio_id}/accounts/{account_name}")
-async def update_account_in_portfolio(portfolio_id: str, account_name: str, request: CreateAccountRequest, user=Depends(get_current_user)) -> dict[str, str]:
-    """
-    Update an existing account in a portfolio document in MongoDB.
-    """
-    try:
-        collection = db_manager.get_collection("portfolios")
-        doc = await collection.find_one({"_id": ObjectId(portfolio_id), "user_id": user.id})
-        if not doc:
-            raise HTTPException(status_code=404, detail=f"Portfolio {portfolio_id} not found")
-        accounts = doc.get('accounts', [])
-        account_index = None
-        for i, acc in enumerate(accounts):
-            if acc['name'] == account_name:
-                account_index = i
-                break
-        if account_index is None:
-            raise HTTPException(status_code=404, detail=f"Account '{account_name}' not found")
-        if request.account_name != account_name:
-            existing_accounts = [acc['name'] for acc in accounts]
-            if request.account_name in existing_accounts:
-                raise HTTPException(status_code=409, detail=f"Account '{request.account_name}' already exists")
-        if 'securities' not in doc:
-            doc['securities'] = {}
-        for holding in request.holdings:
-            symbol = holding.get('symbol')
-            if symbol and symbol not in doc['securities']:
-                doc['securities'][symbol] = {
-                    'name': symbol,
-                    'type': 'bond' if str.isnumeric(symbol) else 'stock',  # Default type
-                    'currency': 'ILS' if str.isnumeric(symbol) else 'USD'  # Default currency
-                }
-
-        # Add securities for options plans
-        for plan in request.options_plans:
-            symbol = plan.get('symbol')
-            if symbol and symbol not in doc['securities']:
-                doc['securities'][symbol] = {
-                    'name': symbol,
-                    'type': 'stock',  # Options are typically for stock
-                    'currency': 'USD'  # Default currency for options
-                }
-        updated_account = {
-            "name": request.account_name,
-            "properties": {
-                "owners": request.owners,
-                "type": request.account_type
-            },
-            "holdings": request.holdings,
-            "rsu_plans": request.rsu_plans,
-            "espp_plans": request.espp_plans,
-            "options_plans": request.options_plans
-        }
-        # Save or update IBKR Flex credentials if provided
-        if request.ibkr_flex is not None:
-            updated_account["ibkr_flex"] = request.ibkr_flex
-        accounts[account_index] = updated_account
-        doc['accounts'] = accounts
-        await collection.replace_one({"_id": ObjectId(portfolio_id)}, doc)
-        # Clear portfolios cache to force reload
-        invalidate_portfolio_cache(portfolio_id)
-        return {"message": f"Account '{account_name}' updated successfully"}
-    except HTTPException:
-        raise
-    except Exception as e:
-        raise HTTPException(status_code=500, detail=str(e))
-
-
-# Add a root endpoint
-@app.get("/")
-async def root(user=Depends(get_current_user)):
-    """Root endpoint with service information"""
-    return {
-        "service": "Portfolio API",
-        "version": "1.0.0",
-        "status": "running",
-        "docs_url": "/docs",
-        "user": user.email
-    }
-
-
-# ==============================
-# IBKR Flex Web Service Endpoints
-# ==============================
-
-@app.post("/ibkr/flex/preview")
-async def ibkr_flex_preview_global(
-    request: IBFlexPreviewRequest,
-    user=Depends(get_current_user)
-) -> dict[str, Any]:
-    """
-    Global preview endpoint: generate and retrieve a Flex statement (XML), parse OpenPositions and
-    return aggregated holdings by symbol. No portfolio context required; nothing is persisted.
-    """
-    try:
-        async with IBFlexWebServiceClient() as client:
-            xml_text = await client.fetch_statement(request.access_token, request.query_id)
-            holdings = client.parse_holdings_from_flex(xml_text)
-            return {
-                "success": True,
-                "symbols_count": len(holdings),
-                "holdings": holdings
-            }
-    except Exception as e:
-        raise HTTPException(status_code=500, detail=f"Flex preview failed: {str(e)}")
-
-
-
-@app.get("/ai/status")
-async def get_ai_status(user=Depends(get_current_user)):
-    """Check AI service availability status"""
-    return {
-        "available": ai_analyst.is_available,
-        "error_message": ai_analyst.error_message if not ai_analyst.is_available else None,
-        "features": {
-            "portfolio_analysis": ai_analyst.is_available,
-            "ai_chat": ai_analyst.is_available
-        }
-    }
-
-@app.post("/onboarding/demo-portfolio")
-async def create_demo_portfolio_endpoint(user=Depends(get_current_user)):
-    """Create a demo portfolio for new users"""
-    try:
-        from core.auth import create_demo_portfolio
-        
-        # Check if user already has portfolios
-        collection = db_manager.get_collection("portfolios")
-        existing_portfolios = await collection.count_documents({"user_id": user.id})
-        
-        if existing_portfolios > 0:
-            return {"message": "User already has portfolios", "portfolios_count": existing_portfolios}
-        
-        # Create demo portfolio
-        await create_demo_portfolio(db_manager.database, user.id)
-        
-        return {"message": "Demo portfolio created successfully"}
-        
-    except Exception as e:
-        raise HTTPException(status_code=500, detail=f"Failed to create demo portfolio: {str(e)}")
-
-@app.get("/onboarding/status")
-async def get_onboarding_status(user=Depends(get_current_user)):
-    """Check if user needs onboarding (i.e., has no portfolios)"""
-    try:
-        collection = db_manager.get_collection("portfolios")
-        portfolio_count = await collection.count_documents({"user_id": user.id})
-        
-        return {
-            "needs_onboarding": portfolio_count == 0,
-            "portfolio_count": portfolio_count,
-            "user_id": user.id,
-            "user_name": user.name,
-            "user_email": user.email
-        }
-        
-    except Exception as e:
-        return {
-            "needs_onboarding": True,
-            "portfolio_count": 0,
-            "error": str(e)
-        }
-
-
-def invalidate_portfolio_cache(portfolio_id: str):
-    """Invalidate calculator cache for a given portfolio_id"""
-    # Clear calculator cache entries for this portfolio_id
-    keys_to_remove = [key for key in calculator_cache.keys() if key.startswith(f"{portfolio_id}:")]
-    for key in keys_to_remove:
-        del calculator_cache[key]
-        logger.info(f"Invalidated calculator cache for key {key}")
-
-
-@app.get("/portfolio/raw")
-async def download_portfolio_raw(portfolio_id: str, user=Depends(get_current_user)):
-    """
-    Download the raw portfolio document as YAML.
-    """
-    collection = db_manager.get_collection("portfolios")
-    doc = await collection.find_one({"_id": ObjectId(portfolio_id), "user_id": user.id})
-    if not doc:
-        raise HTTPException(status_code=404, detail=f"Portfolio {portfolio_id} not found")
-    doc["_id"] = str(doc["_id"])
-    yaml_str = yaml.dump(doc, allow_unicode=True)
-    return Response(content=yaml_str, media_type="application/x-yaml")
-
-@app.post("/portfolio/upload")
-async def upload_portfolio(file: UploadFile = File(...), user=Depends(get_current_user)):
-    """
-    Upload a new portfolio as a YAML file.
-    """
-    try:
-        content = await file.read()
-        data = content.decode()
-        try:
-            portfolio_yaml = yaml.safe_load(data)
-        except Exception as e:
-            raise HTTPException(status_code=400, detail=f"Invalid YAML: {e}")
-        collection = db_manager.get_collection("portfolios")
-        # Remove _id if present
-        portfolio_yaml.pop("_id", None)
-        portfolio_yaml.pop("user_id", None)
-        portfolio_yaml["user_id"] = user.id
-        result = await collection.insert_one(portfolio_yaml)
-        return {"portfolio_id": str(result.inserted_id)}
-    except Exception as e:
-        raise HTTPException(status_code=500, detail=str(e))
-
-
-@app.get("/market-status")
-async def get_market_status(user=Depends(get_current_user)):
-    """Return both US and TASE market open/closed status."""
-    manager = PriceManager()
-    return await manager.get_market_status()
-
-
-@app.get("/quotes")
-async def get_quotes(
-    symbols: str = Query(..., description="Comma-separated list of symbols"),
-    use_manager: bool = Query(True, description="If true, use PriceManager instead of legacy fetcher"),
-    fresh: bool = Query(False, description="If true, bypass cache and fetch fresh prices"),
-    user=Depends(get_current_user)
-):
-    symbol_list = [s.strip().upper() for s in symbols.split(",") if s.strip()]
-    if not symbol_list:
-        return {}
-
-    if not use_manager and not fresh:
-        # legacy fast path via Finnhub direct batch fetch (preserves old behavior)
-        return await fetch_quotes(symbol_list)
-
-    # Use PriceManager for richer behavior and fresh option
-    manager = PriceManager()
-    prices = await manager.get_prices(symbol_list, fresh=fresh)
-
-    # Map to frontend-expected shape: {symbol: {current_price, percent_change, ...}}
-    # Note: PriceManager returns PriceResponse lacking change fields; we return minimal shape.
-    result: dict[str, dict] = {}
-    for p in prices:
-        result[p.symbol] = {
-            "current_price": p.price,
-            "change_percent": p.change_percent,
-            "last_updated": p.fetched_at.isoformat()
-        }
-    return result
-
-
-@app.get("/symbols/autocomplete")
-async def get_symbol_autocomplete(q: str = Query(..., min_length=2, max_length=50)) -> list[dict]:
-    """
-    Get autocomplete suggestions for symbols based on search query.
-    Searches by symbol, name, or search terms.
-    """
-    try:
-        collection = db_manager.get_collection("symbols")
-
-        # Use MongoDB text search for better performance and relevance
-        query = {
-            "$and": [
-                {"is_active": True},
-                {"$text": {"$search": q}}
-            ]
-        }
-
-        # First try text search, then fall back to manual filtering if needed
-        cursor = collection.find(query).limit(20)
-        results = []
-
-        # Collect results from text search
-        async for doc in cursor:
-            results.append({
-                "symbol": doc["symbol"],
-                "name": doc["name"],
-                "symbol_type": doc["symbol_type"],
-                "currency": doc["currency"],
-                "short_name": doc.get("short_name", ""),
-                "market": doc.get("market", ""),
-                "sector": doc.get("sector", "")
-            })
-
-        # If text search returns few results, supplement with manual filtering
-        if len(results) < 10:
-            q_lower = q.lower()
-
-            # Check if query is numeric (for Israeli securities)
-            is_numeric = q.isdigit()
-            
-            # Create multiple search conditions for better coverage
-            manual_query_conditions = [
-                {"symbol": {"$regex": q_lower, "$options": "i"}},
-                {"name": {"$regex": q_lower, "$options": "i"}},
-                {"short_name": {"$regex": q_lower, "$options": "i"}},
-                {"search_terms": q_lower}  # Exact match in array
-            ]
-
-            # Add search terms with regex for partial matches
-            # Check for each array element individually
-            search_terms_regex_conditions = []
-            for term_regex in [q_lower, q_lower.replace(":", ""), q_lower.replace("nasdaq:", ""), q_lower.replace("nyse:", "")]:
-                if term_regex:
-                    search_terms_regex_conditions.append({"search_terms": {"$regex": term_regex, "$options": "i"}})
-
-            if search_terms_regex_conditions:
-                manual_query_conditions.extend(search_terms_regex_conditions)
-
-            # Add simple fuzzy matching for common cases
-            if len(q_lower) >= 3:
-                # For queries like "msf" -> also search for "msft"
-                fuzzy_variants = []
-
-                # Add one character at the end (most common typo)
-                for char in 'abcdefghijklmnopqrstuvwxyz':
-                    fuzzy_variant = q_lower + char
-                    if len(fuzzy_variant) <= 6:
-                        fuzzy_variants.append(fuzzy_variant)
-
-                # Remove last character (if query might be too long)
-                if len(q_lower) > 3:
-                    fuzzy_variants.append(q_lower[:-1])
-
-                # Add fuzzy conditions for the most likely variants
-                for variant in fuzzy_variants[:5]:  # Limit to top 5 variants
-                    manual_query_conditions.extend([
-                        {"search_terms": variant},
-                        {"symbol": {"$regex": f":{variant}$", "$options": "i"}}
-                    ])
-
-            # Add numeric search for Israeli securities if query is numeric
-            if is_numeric:
-                manual_query_conditions.extend([
-                    {"numeric_id": q},
-                    {"tase_id": q}
-                ])
-
-            manual_query = {
-                "$and": [
-                    {"is_active": True},
-                    {"$or": manual_query_conditions}
-                ]
-            }
-
-            manual_cursor = collection.find(manual_query).limit(100)
-
-            manual_results = []
-            async for doc in manual_cursor:
-                # Skip if we already have this result
-                if any(r["symbol"] == doc["symbol"] for r in results):
-                    continue
-
-                manual_results.append({
-                    "symbol": doc["symbol"],
-                    "name": doc["name"],
-                    "symbol_type": doc["symbol_type"],
-                    "currency": doc["currency"],
-                    "short_name": doc.get("short_name", ""),
-                    "market": doc.get("market", ""),
-                    "sector": doc.get("sector", "")
-                })
-
-            # Add manual results to main results
-            results.extend(manual_results)
-
-        # Sort results by relevance - exact symbol matches first
-        def sort_key(item):
-            symbol_lower = item["symbol"].lower()
-            name_lower = item["name"].lower()
-            q_lower = q.lower()
-
-            # Extract base symbol for comparison (remove prefixes/suffixes)
-            base_symbol = symbol_lower.replace("nyse:", "").replace("nasdaq:", "").replace(".ta", "")
-
-            # Calculate edit distance for fuzzy matching
-            def edit_distance(s1, s2):
-                if len(s1) > len(s2):
-                    s1, s2 = s2, s1
-                distances = list(range(len(s1) + 1))
-                for i2, c2 in enumerate(s2):
-                    distances_ = [i2 + 1]
-                    for i1, c1 in enumerate(s1):
-                        if c1 == c2:
-                            distances_.append(distances[i1])
-                        else:
-                            distances_.append(1 + min((distances[i1], distances[i1 + 1], distances_[-1])))
-                    distances = distances_
-                return distances[-1]
-
-            # Calculate similarity scores
-            base_edit_distance = edit_distance(q_lower, base_symbol)
-            symbol_edit_distance = edit_distance(q_lower, symbol_lower)
-
-            # Priority scoring with fuzzy matching
-            if symbol_lower == q_lower:
-                return (0, 0, symbol_lower)  # Exact symbol match
-            elif base_symbol == q_lower:
-                return (1, 0, symbol_lower)  # Base symbol exact match
-            elif symbol_lower.startswith(q_lower):
-                return (2, 0, symbol_lower)  # Symbol starts with query
-            elif base_symbol.startswith(q_lower):
-                return (3, 0, symbol_lower)  # Base symbol starts with query
-            elif name_lower.startswith(q_lower):
-                return (4, 0, name_lower)  # Name starts with query
-            elif q_lower in base_symbol:
-                return (5, 0, symbol_lower)  # Base symbol contains query
-            elif q_lower in symbol_lower:
-                return (6, 0, symbol_lower)  # Symbol contains query
-            elif q_lower in name_lower:
-                return (7, 0, name_lower)  # Name contains query
-            elif base_edit_distance <= 2:  # Fuzzy match on base symbol (up to 2 edits)
-                return (8, base_edit_distance, symbol_lower)  # Fuzzy match on base symbol
-            elif symbol_edit_distance <= 2:  # Fuzzy match on full symbol (up to 2 edits)
-                return (9, symbol_edit_distance, symbol_lower)  # Fuzzy match on symbol
-            else:
-                return (10, symbol_edit_distance, name_lower)  # Fallback with edit distance
-        
-        results.sort(key=sort_key)
-
-        return results
-
-    except Exception as e:
-        raise HTTPException(status_code=500, detail=str(e))
-
-
-@app.post("/symbols/populate")
-async def populate_symbols_api(
-    force: bool = Query(False, description="Force update all symbols, bypassing checksum validation"),
-    symbol_types: Optional[List[str]] = Query(None, description="Specific symbol types to update (US, TASE, CURRENCY, CRYPTO)")
-) -> dict[str, Any]:
-    """
-    API endpoint to populate the symbols collection using live APIs.
-    - Uses Finnhub.io API for NYSE and NASDAQ securities
-    - Uses PyMaya API for TASE securities
-    - Includes currencies and crypto
-    - Supports checksum-based incremental updates
-    """
-    try:
-        # Import the consolidated populate_symbols function
-        from populate_symbols import populate_symbols
-
-        # Call the consolidated function
-        result = await populate_symbols(force=force, symbol_types=symbol_types)
-
-        # Get sample symbols for response
-        sample_symbols = []
-        if result["total_symbols"] > 0:
-            collection = db_manager.get_collection("symbols")
-            sample_cursor = collection.find({"is_active": True}).limit(5)
-            async for doc in sample_cursor:
-                sample_symbols.append({
-                    "symbol": doc["symbol"],
-                    "name": doc["name"],
-                    "symbol_type": doc["symbol_type"],
-                    "currency": doc["currency"],
-                    "market": doc.get("market", ""),
-                    "search_terms": doc.get("search_terms", [])[:3]  # Limit to first 3 terms
-                })
-        
-        return {
-            "success": True,
-            "message": f"Symbols population completed. Updated: {result['updated_types']}, Skipped: {result['skipped_types']}",
-            "stats": {
-                "total_symbols": result["total_symbols"],
-                "updated_types": result["updated_types"],
-                "skipped_types": result["skipped_types"],
-                "error_types": result["error_types"]
-            },
-            "details": result["details"],
-            "sample_symbols": sample_symbols
-        }
-
-    except Exception as e:
-        logger.error(f"Error populating symbols via API: {e}")
-        raise HTTPException(status_code=500, detail=f"Failed to populate symbols: {str(e)}")
-
-
-class DefaultPortfolioRequest(BaseModel):
-    portfolio_id: str
-
-
-@app.get("/default-portfolio")
-async def get_default_portfolio(user=Depends(get_current_user)) -> dict[str, Any]:
-    """
-    Get the default portfolio for the authenticated user.
-    """
-    try:
-        collection = db_manager.get_collection("user_preferences")
-        preferences = await collection.find_one({"user_id": user.id})
-        
-        if not preferences:
-            return {"default_portfolio_id": None}
-        
-        return {
-            "default_portfolio_id": preferences.get("default_portfolio_id")
-        }
-    except Exception as e:
-        raise HTTPException(status_code=500, detail=str(e))
-
-
-@app.post("/default-portfolio")
-async def set_default_portfolio(request: DefaultPortfolioRequest, user=Depends(get_current_user)) -> dict[str, str]:
-    """
-    Set the default portfolio for the authenticated user.
-    """
-    try:
-        # Validate that the portfolio exists and belongs to the user
-        portfolios_collection = db_manager.get_collection("portfolios")
-        portfolio_exists = await portfolios_collection.find_one({"_id": ObjectId(request.portfolio_id), "user_id": user.id})
-        if not portfolio_exists:
-            raise HTTPException(status_code=404, detail=f"Portfolio {request.portfolio_id} not found")
-        
-        # Update or create user preferences
-        preferences_collection = db_manager.get_collection("user_preferences")
-        
-        # Try to update existing preferences
-        result = await preferences_collection.update_one(
-            {"user_id": user.id},
-            {
-                "$set": {
-                    "default_portfolio_id": request.portfolio_id,
-                    "updated_at": datetime.now()
-                }
-            },
-            upsert=True
-        )
-        
-        return {
-            "message": "Default portfolio set successfully",
-            "portfolio_id": request.portfolio_id
-        }
-    except HTTPException:
-        raise
-    except Exception as e:
-        raise HTTPException(status_code=500, detail=str(e))
-
-
-# AI Financial Analyst Endpoints
-
-class ChatMessageRequest(BaseModel):
-    message: str
-    session_id: Optional[str] = None
-    tagged_entities: Optional[list[dict[str, Any]]] = None
-
-
-class ChatSessionResponse(BaseModel):
-    session_id: str
-    messages: list[dict[str, Any]]
-
-
-@app.post("/portfolio/{portfolio_id}/analyze")
-async def analyze_portfolio_ai(portfolio_id: str, user=Depends(get_current_user)) -> dict[str, Any]:
-    """
-    Perform comprehensive AI analysis of a portfolio.
-    """
-    try:
-        # Check if AI service is available
-        if not ai_analyst.is_available:
-            raise HTTPException(
-                status_code=503, 
-                detail=f"AI analysis service is currently unavailable: {ai_analyst.error_message}"
-            )
-        
-        # Get portfolio data
-        collection = db_manager.get_collection("portfolios")
-        doc = await collection.find_one({"_id": ObjectId(portfolio_id), "user_id": user.id})
-        if not doc:
-            raise HTTPException(status_code=404, detail=f"Portfolio {portfolio_id} not found")
-        
-        portfolio = Portfolio.from_dict(doc)
-        calculator = get_or_create_calculator(portfolio_id, portfolio)
-        
-        # Analyze portfolio for AI
-        portfolio_data = portfolio_analyzer.analyze_portfolio_for_ai(portfolio, calculator)
-        
-        # Perform AI analysis
-        analysis_result = await ai_analyst.analyze_portfolio(portfolio_data)
-        
-        return {
-            "portfolio_id": portfolio_id,
-            "analysis": analysis_result["analysis"],
-            "timestamp": analysis_result["timestamp"],
-            "model_used": analysis_result["model_used"],
-            "portfolio_summary": analysis_result["portfolio_summary"]
-        }
-        
-    except HTTPException:
-        raise
-    except Exception as e:
-        logger.error(f"Error in AI portfolio analysis: {e}")
-        raise HTTPException(status_code=500, detail=f"AI analysis failed: {str(e)}")
-
-
-@app.post("/chat")
-async def chat_with_ai_analyst(request: ChatMessageRequest, user=Depends(get_current_user)) -> dict[str, Any]:
-    """
-    Interactive chat with AI financial analyst about portfolios.
-    """
-    try:
-        # Check if AI service is available
-        if not ai_analyst.is_available:
-            raise HTTPException(
-                status_code=503, 
-                detail=f"AI chat service is currently unavailable: {ai_analyst.error_message}"
-            )
-        
-        # Get user's portfolios for context
-        collection = db_manager.get_collection("portfolios")
-        user_portfolios = []
-        all_portfolio_data = {}
-        
-        async for doc in collection.find({"user_id": user.id}):
-            portfolio = Portfolio.from_dict(doc)
-            portfolio_id = str(doc["_id"])
-            
-            # Create portfolio data for AI analysis
-            calculator = get_or_create_calculator(portfolio_id, portfolio)
-            portfolio_data = portfolio_analyzer.analyze_portfolio_for_ai(portfolio, calculator)
-            
-            user_portfolios.append({
-                "id": portfolio_id,
-                "name": portfolio.portfolio_name,
-                "data": portfolio_data
-            })
-            
-            # Store portfolio data for tag validation
-            all_portfolio_data[portfolio_id] = {
-                "config": {"portfolio_name": portfolio.portfolio_name},
-                "accounts": [{"name": acc.name} for acc in portfolio.accounts],
-                "securities": portfolio.securities
-            }
-        
-        if not user_portfolios:
-            raise HTTPException(status_code=404, detail="No portfolios found for user")
-        
-        # Determine portfolio context from tagged entities or use default
-        portfolio_context = None
-        if request.tagged_entities:
-            # Extract portfolio IDs from tagged entities
-            portfolio_ids = set()
-            for entity in request.tagged_entities:
-                if entity.get('type') == 'portfolio':
-                    portfolio_ids.add(entity['id'])
-                elif entity.get('type') == 'account':
-                    # Account tag: portfolio_id:account_name
-                    portfolio_ids.add(entity['id'].split(':')[0])
-            
-            # Use tagged portfolios as context
-            portfolio_context = [p for p in user_portfolios if p["id"] in portfolio_ids]
-        
-        # If no tagged portfolios, use default (first portfolio)
-        if not portfolio_context:
-            portfolio_context = [user_portfolios[0]]
-        
-        # Convert tagged entities to TaggedEntity objects for AI
-        validated_tags = []
-        if request.tagged_entities:
-            for entity in request.tagged_entities:
-                from core.tag_parser import TaggedEntity
-                tag = TaggedEntity(
-                    tag_type='@' if entity['type'] in ['portfolio', 'account'] else '$',
-                    tag_value=entity['name'],
-                    start_pos=0,  # Not needed for backend processing
-                    end_pos=0,    # Not needed for backend processing
-                    entity_id=entity['id'],
-                    entity_name=entity['name']
-                )
-                validated_tags.append(tag)
-        
-        # Handle chat session (use first portfolio as session context)
-        session_id = request.session_id
-        conversation_history = []
-        session_portfolio_id = portfolio_context[0]["id"]
-        
-        if session_id:
-            # Get existing session
-            session = await chat_manager.get_chat_session(session_id, user.id)
-            if not session:
-                raise HTTPException(status_code=404, detail="Chat session not found")
-            
-            # Get conversation history
-            conversation_history = await chat_manager.get_session_messages(session_id, user.id)
-        else:
-            # Create new session
-            session_id = await chat_manager.create_chat_session(user.id, session_portfolio_id)
-        
-        # Add user message to session
-        await chat_manager.add_message_to_session(session_id, user.id, "user", request.message)
-        
-        # Get AI response with enhanced context from tags and multiple portfolios
-        ai_response = await ai_analyst.chat_with_analyst_multi_portfolio(
-            portfolio_context, 
-            request.message, 
-            conversation_history, 
-            validated_tags
-        )
-        
-        # Add AI response to session
-        await chat_manager.add_message_to_session(session_id, user.id, "assistant", ai_response["response"])
-        
-        return {
-            "session_id": session_id,
-            "response": ai_response["response"],
-            "timestamp": ai_response["timestamp"],
-            "model_used": ai_response["model_used"],
-            "question": ai_response["question"],
-            "portfolio_context": [p["id"] for p in portfolio_context]
-        }
-        
-    except HTTPException:
-        raise
-    except Exception as e:
-        logger.error(f"Error in AI chat: {e}")
-        raise HTTPException(status_code=500, detail=f"AI chat failed: {str(e)}")
-
-
-@app.get("/chat/sessions")
-async def get_chat_sessions(user=Depends(get_current_user)) -> list[dict[str, Any]]:
-    """
-    Get all chat sessions for a user.
-    """
-    try:
-        sessions = await chat_manager.get_user_chat_sessions(user.id)
-        return sessions
-    except Exception as e:
-        logger.error(f"Error getting chat sessions: {e}")
-        raise HTTPException(status_code=500, detail=f"Failed to get chat sessions: {str(e)}")
-
-
-@app.get("/chat/sessions/{session_id}")
-async def get_chat_session_messages(session_id: str, user=Depends(get_current_user)) -> dict[str, Any]:
-    """
-    Get messages from a specific chat session.
-    """
-    try:
-        session = await chat_manager.get_chat_session(session_id, user.id)
-        if not session:
-            raise HTTPException(status_code=404, detail="Chat session not found")
-        
-        messages = await chat_manager.get_session_messages(session_id, user.id)
-        
-        return {
-            "session_id": session_id,
-            "portfolio_id": session.get("portfolio_id", "unknown"),
-            "messages": messages,
-            "created_at": session["created_at"],
-            "last_activity": session["last_activity"]
-        }
-    except HTTPException:
-        raise
-    except Exception as e:
-        logger.error(f"Error getting chat session messages: {e}")
-        raise HTTPException(status_code=500, detail=f"Failed to get chat session messages: {str(e)}")
-
-
-@app.delete("/chat/sessions/{session_id}")
-async def close_chat_session(session_id: str, user=Depends(get_current_user)) -> dict[str, str]:
-    """
-    Close a chat session.
-    """
-    try:
-        success = await chat_manager.close_chat_session(session_id, user.id)
-        if not success:
-            raise HTTPException(status_code=404, detail="Chat session not found")
-        
-        return {"message": "Chat session closed successfully"}
-    except HTTPException:
-        raise
-    except Exception as e:
-        logger.error(f"Error closing chat session: {e}")
-        raise HTTPException(status_code=500, detail=f"Failed to close chat session: {str(e)}")
-
-
-@app.get("/chat/search")
-async def search_chat_history(query: str = Query(..., description="Search query"), user=Depends(get_current_user)) -> list[dict[str, Any]]:
-    """
-    Search chat history for a user.
-    """
-    try:
-        results = await chat_manager.search_chat_history(user.id, query)
-        return results
-    except Exception as e:
-        logger.error(f"Error searching chat history: {e}")
-        raise HTTPException(status_code=500, detail=f"Failed to search chat history: {str(e)}")
-
-
-@app.get("/chat/autocomplete")
-async def get_chat_autocomplete(
-    query: str = Query(..., description="Autocomplete query"), 
-    tag_type: str = Query(..., description="Tag type (@ or $)"),
-    user=Depends(get_current_user)
-) -> list[dict[str, Any]]:
-    """
-    Get autocomplete suggestions for chat tags across all user portfolios.
-    """
-    try:
-        if tag_type == '@':
-            # Get all user portfolios and accounts for @ tags
-            collection = db_manager.get_collection("portfolios")
-            suggestions = []
-            
-            async for doc in collection.find({"user_id": user.id}):
-                portfolio = Portfolio.from_dict(doc)
-                portfolio_name = portfolio.portfolio_name
-                portfolio_id = str(doc["_id"])
-                
-                # Add portfolio suggestion if it matches query
-                if query.lower() in portfolio_name.lower():
-                    suggestions.append({
-                        "id": portfolio_id,
-                        "name": portfolio_name,
-                        "type": "portfolio",
-                        "symbol": None
-                    })
-                
-                # Add account suggestions if they match query
-                for i, account in enumerate(portfolio.accounts):
-                    account_name = account.name
-                    if query.lower() in account_name.lower():
-                        # Check if there are multiple accounts with same name
-                        same_name_accounts = [acc for acc in portfolio.accounts if acc.name == account_name]
-                        if len(same_name_accounts) > 1:
-                            # Add indexed version
-                            suggestions.append({
-                                "id": f"{portfolio_id}:{account_name}[{i}]",
-                                "name": f"{portfolio_name}({account_name}[{i}])",
-                                "type": "account",
-                                "symbol": None
-                            })
-                        else:
-                            # Add simple version
-                            suggestions.append({
-                                "id": f"{portfolio_id}:{account_name}",
-                                "name": f"{portfolio_name}({account_name})",
-                                "type": "account",
-                                "symbol": None
-                            })
-            
-            return suggestions[:20]  # Limit to 20 suggestions
-            
-        elif tag_type == '$':
-            # Get all symbols across all user portfolios for $ tags
-            collection = db_manager.get_collection("portfolios")
-            all_symbols = set()
-            
-            async for doc in collection.find({"user_id": user.id}):
-                portfolio = Portfolio.from_dict(doc)
-                for symbol in portfolio.securities.keys():
-                    if query.upper() in symbol.upper():
-                        all_symbols.add(symbol)
-            
-            suggestions = []
-            for symbol in sorted(all_symbols):
-                suggestions.append({
-                    "id": symbol,
-                    "name": symbol,
-                    "type": "symbol",
-                    "symbol": symbol
-                })
-            
-            return suggestions[:20]  # Limit to 20 suggestions
-        
-        return []
-        
-    except HTTPException:
-        raise
-    except Exception as e:
-        logger.error(f"Error getting chat autocomplete: {e}")
-        raise HTTPException(status_code=500, detail=f"Failed to get autocomplete suggestions: {str(e)}")
-
-
-@app.get("/portfolio/{portfolio_id}/accounts/{account_name}/rsu-vesting")
-async def get_rsu_vesting(
-    portfolio_id: str,
-    account_name: str,
-    user=Depends(get_current_user)
-):
-    """
-    Return RSU vesting progress and schedule for each RSU plan in the account.
-    """
-    from datetime import datetime, timedelta
-    import math
-    from services.closing_price.price_manager import PriceManager
-
-    collection = db_manager.get_collection("portfolios")
-    doc = await collection.find_one({"_id": ObjectId(portfolio_id), "user_id": user.id})
-    if not doc:
-        raise HTTPException(status_code=404, detail=f"Portfolio {portfolio_id} not found")
-    account = next((a for a in doc.get("accounts", []) if a["name"] == account_name), None)
-    if not account:
-        raise HTTPException(status_code=404, detail=f"Account '{account_name}' not found")
-    portfolio = Portfolio.from_dict(doc)
-    calculator = get_or_create_calculator(portfolio_id, portfolio)
-
-    rsu_plans = account.get("rsu_plans", [])
-    now = datetime.now().date()
-    results = []
-    price_manager = PriceManager()
-    for plan in rsu_plans:
-        grant_date = datetime.strptime(plan["grant_date"], "%Y-%m-%d").date()
-        if plan.get('left_company'):
-            left_company_date = datetime.strptime(plan["left_company_date"], "%Y-%m-%d").date()
-        cliff_months = plan.get("cliff_duration_months") if plan.get("has_cliff") else 0
-        vesting_years = plan["vesting_period_years"]
-        vesting_frequency = plan["vesting_frequency"]  # 'monthly', 'quarterly', 'annually'
-        total_units = plan["units"]
-        # Calculate periods in cliff correctly
-        if vesting_frequency == "monthly":
-            period_months = 1
-        elif vesting_frequency == "quarterly":
-            period_months = 3
-        elif vesting_frequency == "annually":
-            period_months = 12
-        else:
-            period_months = 1
-        periods = vesting_years * (12 // period_months)
-        delta = relativedelta(months=period_months)
-        cliff_periods = cliff_months // period_months if period_months else 0
-        # Calculate units per period
-        units_per_period = total_units / periods
-        vested_units = 0
-        next_vest_date = None
-        next_vest_units = 0
-        schedule = []
-        cliff_date = grant_date + relativedelta(months=cliff_months) if cliff_months else grant_date
-        # Add cliff lump sum if applicable
-        periods_vested = 0
-        for i in range(periods):
-            vest_date = grant_date + delta * i
-            if vest_date < cliff_date:
-                continue  # skip periods before cliff
-            if cliff_months and vest_date == cliff_date:
-                # Lump sum for all periods in cliff
-                cliff_units = units_per_period * cliff_periods
-                schedule.append({"date": vest_date.isoformat(), "units": cliff_units})
-                if vest_date <= now:
-                    vested_units += cliff_units
-                elif not next_vest_date:
-                    next_vest_date = vest_date
-                    next_vest_units = cliff_units
-                periods_vested = cliff_periods
-                break
-        # Continue with regular vesting after cliff
-        for i in range(periods_vested + 1, periods):
-            vest_date = cliff_date + delta * (i - periods_vested)
-            if plan.get('left_company') and vest_date > left_company_date:
-                total_units = vested_units
-                break
-            schedule.append({"date": vest_date.isoformat(), "units": units_per_period})
-            if vest_date <= now:
-                vested_units += units_per_period
-            elif not next_vest_date:
-                next_vest_date = vest_date
-                next_vest_units = units_per_period
-        # Clamp vested units to total
-        vested_units = min(vested_units, total_units)
-        # Fetch current price for the symbol
-        symbol = plan["symbol"]
-        price_data = closing_price_service.get_price_sync(symbol)
-        price = price_data.get('price',  0.0)
-        price_currency = price_data.get('currency')
-        total_value = round(total_units * price, 2)
-        vested_value = round(vested_units * price, 2)
-        unvested_value = round((total_units - vested_units) * price, 2)
-        exchange_value = calculator.get_exchange_rate(price_data['currency'], portfolio.base_currency.value)
-        results.append({
-            "id": plan["id"],
-            "symbol": symbol,
-            "total_units": total_units,
-            "vested_units": round(vested_units, 2),
-            "next_vest_date": next_vest_date.isoformat() if next_vest_date else None,
-            "next_vest_units": round(next_vest_units, 2) if next_vest_units else 0,
-            "schedule": schedule,
-            "grant_date": plan["grant_date"],
-            "cliff_months": cliff_months,
-            "vesting_period_years": vesting_years,
-            "vesting_frequency": vesting_frequency,
-            "price": price,
-            "price_currency": price_currency,
-            "total_value": total_value * exchange_value,
-            "vested_value": vested_value * exchange_value,
-            "unvested_value": unvested_value * exchange_value
-        })
-
-    # --- Update holdings in DB with vested units ---
-    # Build a dict: symbol -> vested_units (rounded up)
-    symbol_to_vested = {}
-    for plan_result in results:
-        symbol = plan_result["symbol"]
-        vested = plan_result["vested_units"]
-        symbol_to_vested[symbol] = symbol_to_vested.get(symbol, 0) + math.ceil(vested)
-    # Update the holdings array for the account
-    new_holdings = [
-        {"symbol": symbol, "units": units}
-        for symbol, units in symbol_to_vested.items()
-    ]
-    # Update the account in the doc
-    updated = False
-    for acc in doc["accounts"]:
-        if acc["name"] == account_name:
-            acc["holdings"] = new_holdings
-            updated = True
-            break
-    if updated:
-        await collection.replace_one({"_id": doc["_id"]}, doc)
-        invalidate_portfolio_cache(portfolio_id)
-    # --- End update holdings ---
-    return {"plans": results}
-
-
-@app.post("/portfolio/{portfolio_id}/accounts/{account_name}/options-exercise")
-async def exercise_options(
-    portfolio_id: str,
-    account_name: str,
-    request: dict,
-    user=Depends(get_current_user)
-):
-    """
-    Exercise options and create an exercise plan.
-    """
-    from core.options_exercise import OptionsExercise
-
-    collection = db_manager.get_collection("portfolios")
-    doc = await collection.find_one({"_id": ObjectId(portfolio_id), "user_id": user.id})
-    if not doc:
-        raise HTTPException(status_code=404, detail=f"Portfolio {portfolio_id} not found")
-    account = next((a for a in doc.get("accounts", []) if a["name"] == account_name), None)
-    if not account:
-        raise HTTPException(status_code=404, detail=f"Account '{account_name}' not found")
-
-    # Extract request parameters
-    plan_id = request.get("plan_id")
-    units_to_exercise = request.get("units_to_exercise")
-    exercise_date = request.get("exercise_date", datetime.now().strftime("%Y-%m-%d"))
-    current_valuation = request.get("current_valuation")
-
-    if not plan_id or not units_to_exercise:
-        raise HTTPException(status_code=400, detail="plan_id and units_to_exercise are required")
-
-    # Find the options plan
-    options_plans = account.get("options_plans", [])
-    plan = next((p for p in options_plans if p["id"] == plan_id), None)
-    if not plan:
-        raise HTTPException(status_code=404, detail=f"Options plan {plan_id} not found")
-
-    try:
-        # Create exercise plan
-        exercise_plan = OptionsExercise.create_exercise_plan(
-            options_plan=plan,
-            units_to_exercise=units_to_exercise,
-            exercise_date=exercise_date,
-            current_valuation=current_valuation
-        )
-
-        # Update the options plan to reflect the exercise
-        plan["units"] = exercise_plan["remaining_units"]
-
-        # Add exercise history to the plan
-        if "exercise_history" not in plan:
-            plan["exercise_history"] = []
-
-        plan["exercise_history"].append({
-            "exercise_date": exercise_date,
-            "units_exercised": units_to_exercise,
-            "exercise_cost": exercise_plan["total_cash_outlay"],
-            "net_value": exercise_plan["net_after_tax_value"]
-        })
-
-        # Update the database
-        await collection.replace_one({"_id": doc["_id"]}, doc)
-        invalidate_portfolio_cache(portfolio_id)
-
-        return {
-            "message": "Options exercised successfully",
-            "exercise_plan": exercise_plan
-        }
-
-    except ValueError as e:
-        raise HTTPException(status_code=400, detail=str(e))
-    except Exception as e:
-        logger.error(f"Error exercising options: {e}")
-        raise HTTPException(status_code=500, detail="Failed to exercise options")
-
-
-@app.get("/portfolio/{portfolio_id}/accounts/{account_name}/options-vesting")
-async def get_options_vesting(
-    portfolio_id: str,
-    account_name: str,
-    user=Depends(get_current_user)
-):
-    """
-    Return options vesting progress and schedule for each options plan in the account.
-    """
-    from datetime import datetime, timedelta
-    import math
-    from core.options_calculator import OptionsCalculator
-
-    collection = db_manager.get_collection("portfolios")
-    doc = await collection.find_one({"_id": ObjectId(portfolio_id), "user_id": user.id})
-    if not doc:
-        raise HTTPException(status_code=404, detail=f"Portfolio {portfolio_id} not found")
-    account = next((a for a in doc.get("accounts", []) if a["name"] == account_name), None)
-    if not account:
-        raise HTTPException(status_code=404, detail=f"Account '{account_name}' not found")
-    portfolio = Portfolio.from_dict(doc)
-    calculator = get_or_create_calculator(portfolio_id, portfolio)
-
-    options_plans = account.get("options_plans", [])
-    now = datetime.now().date()
-    results = []
-
-    for plan in options_plans:
-        # Calculate vesting schedule
-        vesting_calc = OptionsCalculator.calculate_vesting_schedule(
-            grant_date=plan["grant_date"],
-            total_units=plan["units"],
-            vesting_period_years=plan["vesting_period_years"],
-            vesting_frequency=plan["vesting_frequency"],
-            has_cliff=plan.get("has_cliff", False),
-            cliff_months=plan.get("cliff_duration_months", 0) if plan.get("has_cliff") else 0,
-            left_company=plan.get("left_company", False),
-            left_company_date=plan.get("left_company_date")
-        )
-
-        # Calculate options value
-        value_calc = OptionsCalculator.calculate_options_value(
-            vested_units=vesting_calc["vested_units"],
-            exercise_price=plan["exercise_price"],
-            strike_price=plan["strike_price"],
-            company_valuation=plan.get("company_valuation"),
-            option_type=plan.get("option_type", "iso")
-        )
-
-        # Calculate time to expiry
-        expiration_date = datetime.strptime(plan["expiration_date"], "%Y-%m-%d").date()
-        time_to_expiry = (expiration_date - now).days / 365.25
-
-        # Calculate exchange rate for value conversion
-        exchange_value = 1.0  # Default to 1 if no conversion needed
-        if value_calc["current_valuation_per_share"] > 0:
-            # For private companies, we might need to convert from USD to base currency
-            # This is simplified - in reality you'd have proper currency conversion
-            exchange_value = calculator.get_exchange_rate("USD", portfolio.base_currency.value)
-
-        results.append({
-            "id": plan["id"],
-            "symbol": plan["symbol"],
-            "total_units": plan["units"],
-            "vested_units": vesting_calc["vested_units"],
-            "next_vest_date": vesting_calc["next_vest_date"],
-            "next_vest_units": vesting_calc["next_vest_units"],
-            "schedule": vesting_calc["schedule"],
-            "grant_date": plan["grant_date"],
-            "expiration_date": plan["expiration_date"],
-            "exercise_price": plan["exercise_price"],
-            "strike_price": plan["strike_price"],
-            "option_type": plan.get("option_type", "iso"),
-            "company_valuation": plan.get("company_valuation"),
-            "cliff_months": vesting_calc["cliff_months"],
-            "vesting_period_years": vesting_calc["vesting_period_years"],
-            "vesting_frequency": vesting_calc["vesting_frequency"],
-            "time_to_expiry_years": round(time_to_expiry, 2),
-            "current_valuation_per_share": value_calc["current_valuation_per_share"],
-            "intrinsic_value_per_share": value_calc["intrinsic_value_per_share"],
-            "total_intrinsic_value": value_calc["total_intrinsic_value"] * exchange_value,
-            "time_value_per_share": value_calc["time_value_per_share"],
-            "total_time_value": value_calc["total_time_value"] * exchange_value,
-            "total_value": value_calc["total_value"] * exchange_value
-        })
-
-    # --- Update holdings in DB with vested units ---
-    # Build a dict: symbol -> vested_units (rounded up)
-    symbol_to_vested = {}
-    for plan_result in results:
-        symbol = plan_result["symbol"]
-        vested = plan_result["vested_units"]
-        symbol_to_vested[symbol] = symbol_to_vested.get(symbol, 0) + math.ceil(vested)
-
-    # Update the holdings array for the account
-    new_holdings = [
-        {"symbol": symbol, "units": units}
-        for symbol, units in symbol_to_vested.items()
-    ]
-
-    # Update the account in the doc
-    updated = False
-    for acc in doc["accounts"]:
-        if acc["name"] == account_name:
-            acc["holdings"] = new_holdings
-            updated = True
-            break
-    if updated:
-        await collection.replace_one({"_id": doc["_id"]}, doc)
-        invalidate_portfolio_cache(portfolio_id)
-    # --- End update holdings ---
-
-    return {"plans": results}
-
-
-# =============================================================================
-# TAG MANAGEMENT API ENDPOINTS
-# =============================================================================
-
-async def get_tag_service() -> TagService:
-    """Dependency to get tag service"""
-    if db_manager.database is None:
-        await db_manager.connect()
-    return TagService(db_manager.database)
-
-# Tag Library Management
-@app.get("/tags/library")
-async def get_user_tag_library(
-    current_user: User = Depends(get_current_user),
-    tag_service: TagService = Depends(get_tag_service)
-):
-    """Get user's tag library with all tag definitions"""
-    user_id = current_user.firebase_uid
-    library = await tag_service.get_user_tag_library(user_id)
-    return library.dict()
-
-@app.post("/tags/definitions")
-async def create_tag_definition(
-    tag_definition: TagDefinition,
-    current_user: User = Depends(get_current_user),
-    tag_service: TagService = Depends(get_tag_service)
-):
-    """Create or update a tag definition"""
-    user_id = current_user.firebase_uid
-    result = await tag_service.add_tag_definition(user_id, tag_definition)
-    return result.dict()
-
-@app.delete("/tags/definitions/{tag_name}")
-async def delete_tag_definition(
-    tag_name: str,
-    current_user: User = Depends(get_current_user),
-    tag_service: TagService = Depends(get_tag_service)
-):
-    """Delete a tag definition and all associated values"""
-    user_id = current_user.firebase_uid
-    success = await tag_service.delete_tag_definition(user_id, tag_name)
-    if not success:
-        raise HTTPException(status_code=404, detail="Tag definition not found")
-    return {"message": f"Tag definition '{tag_name}' deleted successfully"}
-
-@app.post("/tags/adopt-template/{template_name}")
-async def adopt_template_tag(
-    template_name: str,
-    custom_name: Optional[str] = None,
-    current_user: User = Depends(get_current_user),
-    tag_service: TagService = Depends(get_tag_service)
-):
-    """Adopt a template tag as a custom tag definition"""
-    user_id = current_user.firebase_uid
-    try:
-        result = await tag_service.adopt_template_tag(user_id, template_name, custom_name)
-        return result.dict()
-    except ValueError as e:
-        raise HTTPException(status_code=400, detail=str(e))
-
-# Holding Tags Management
-@app.get("/holdings/{symbol}/tags")
-async def get_holding_tags(
-    symbol: str,
-    portfolio_id: Optional[str] = Query(None),
-    current_user: User = Depends(get_current_user),
-    tag_service: TagService = Depends(get_tag_service)
-):
-    """Get all tags for a specific holding"""
-    user_id = current_user.firebase_uid
-    holding_tags = await tag_service.get_holding_tags(user_id, symbol, portfolio_id)
-    return holding_tags.dict()
-
-@app.put("/holdings/{symbol}/tags/{tag_name}")
-async def set_holding_tag(
-    symbol: str,
-    tag_name: str,
-    tag_value: TagValue,
-    portfolio_id: Optional[str] = Query(None),
-    current_user: User = Depends(get_current_user),
-    tag_service: TagService = Depends(get_tag_service)
-):
-    """Set a tag value for a holding"""
-    user_id = current_user.firebase_uid
-    try:
-        result = await tag_service.set_holding_tag(user_id, symbol, tag_name, tag_value, portfolio_id)
-        return result.dict()
-    except ValueError as e:
-        raise HTTPException(status_code=400, detail=str(e))
-
-@app.delete("/holdings/{symbol}/tags/{tag_name}")
-async def remove_holding_tag(
-    symbol: str,
-    tag_name: str,
-    portfolio_id: Optional[str] = Query(None),
-    current_user: User = Depends(get_current_user),
-    tag_service: TagService = Depends(get_tag_service)
-):
-    """Remove a tag from a holding"""
-    user_id = current_user.firebase_uid
-    success = await tag_service.remove_holding_tag(user_id, symbol, tag_name, portfolio_id)
-    if not success:
-        raise HTTPException(status_code=404, detail="Tag not found for this holding")
-    return {"message": f"Tag '{tag_name}' removed from {symbol}"}
-
-@app.get("/holdings/tags")
-async def get_all_holding_tags(
-    portfolio_id: Optional[str] = Query(None),
-    current_user: User = Depends(get_current_user),
-    tag_service: TagService = Depends(get_tag_service)
-):
-    """Get tags for all holdings"""
-    user_id = current_user.firebase_uid
-    all_tags = await tag_service.get_all_holding_tags(user_id, portfolio_id)
-    return [tags.dict() for tags in all_tags]
-
-# Tag Search and Aggregation
-@app.get("/holdings/search")
-async def search_holdings_by_tags(
-    tag_filters: str = Query(..., description="JSON string of tag filters"),
-    portfolio_id: Optional[str] = Query(None),
-    current_user: User = Depends(get_current_user),
-    tag_service: TagService = Depends(get_tag_service)
-):
-    """Search holdings by tag criteria"""
-    import json
-    user_id = current_user.firebase_uid
-
-    try:
-        filters = json.loads(tag_filters)
-        symbols = await tag_service.search_holdings_by_tags(user_id, filters, portfolio_id)
-        return {"symbols": symbols, "filters_used": filters}
-    except json.JSONDecodeError:
-        raise HTTPException(status_code=400, detail="Invalid JSON in tag_filters parameter")
-
-@app.get("/tags/{tag_name}/aggregation")
-async def get_tag_aggregation(
-    tag_name: str,
-    portfolio_id: Optional[str] = Query(None),
-    current_user: User = Depends(get_current_user),
-    tag_service: TagService = Depends(get_tag_service)
-):
-    """Get aggregation data for a specific tag across all holdings"""
-    user_id = current_user.firebase_uid
-    aggregation = await tag_service.get_tag_aggregations(user_id, tag_name, portfolio_id)
-    return aggregation
-
-# Template Tags
-@app.get("/tags/templates")
-async def get_template_tags():
-    """Get all available template tags"""
-    return {
-        "templates": {name: template.dict() for name, template in DEFAULT_TAG_TEMPLATES.items()}
-    }
-
-# ==============================
-# News Feed Endpoints
-# ==============================
-
-class NewsFeedRequest(BaseModel):
-    start_date: str | None = None  # ISO
-    end_date: str | None = None    # ISO
-    topics: list[str] | None = None
-    keywords: list[str] | None = None
-    page_size: int | None = 99
-    sources: list[str] | None = None
-    q: str | None = None
-
-
-@app.post("/api/news/feed")
-async def get_news_feed(req: NewsFeedRequest, user=Depends(get_current_user)):
-    from datetime import datetime, timedelta
-    import os
-
-    # Date window
-    end_dt = datetime.fromisoformat(req.end_date) if (req.end_date) else datetime.utcnow()
-    start_dt = datetime.fromisoformat(req.start_date) if (req.start_date) else end_dt - timedelta(days=7)
-
-    # Derive keywords/topics if not provided using user's holdings
-    keywords = req.keywords or []
-    topics = req.topics or []
-    if not keywords or not topics:
-        # Aggregate holdings across all portfolios
-        portfolios_col = db_manager.get_collection("portfolios")
-        holdings_ctx: list[dict[str, Any]] = []
-        async for doc in portfolios_col.find({"user_id": user.id}):
-            p = Portfolio.from_dict(doc)
-            for acc in p.accounts:
-                for h in acc.holdings:
-                    sec = p.securities.get(h.symbol)
-                    holdings_ctx.append({
-                        "symbol": h.symbol,
-                        "name": getattr(sec, "name", h.symbol) if sec else h.symbol,
-                        "sector": getattr(sec, "tags", {}).get("sector") if sec else None,
-                    })
-        api_key = os.getenv("NOT_GEMINI_API_KEY", "")
-        if api_key and False:
-            # we dont want to pay for this right now
-            generator = KeywordTopicGenerator(api_key=api_key)
-            try:
-                data = await generator.generate(holdings_ctx)
-                if not keywords:
-                    keywords = data.get("keywords", [])
-                if not topics:
-                    topics = data.get("topics", [])
-            except Exception:
-                pass
-        keywords += [holding.get("name") for holding in holdings_ctx if holding.get("name") not in ["USD", "ILS"]]
-
-    items = await news_service.fetch_feed(
-        user_id=user.id,
-        start_date=start_dt,
-        end_date=end_dt,
-        keywords=set(keywords),
-        topics=set(topics),
-        max_results=2,
-    )
-
-    # Optional source filter (by domain or publisher contains)
-    if req.sources:
-        import re
-        from urllib.parse import urlparse
-        wanted = [s.strip().lower() for s in req.sources if s and s.strip()]
-        def matches_source(item: dict[str, Any]) -> bool:
-            try:
-                netloc = urlparse(item.get("url", "")).netloc.lower()
-            except Exception:
-                netloc = ""
-            publisher = (item.get("source") or "").lower()
-            for s in wanted:
-                if s in netloc or s in publisher or netloc.endswith(s):
-                    return True
-            return False
-        items = [it for it in items if matches_source(it)]
-
-    # Optional free-text filter across title/description/source/topic/domain
-    if req.q:
-        from urllib.parse import urlparse
-        needle = req.q.strip().lower()
-        def matches_q(item: dict[str, Any]) -> bool:
-            title = (item.get("title") or "").lower()
-            desc = (item.get("description") or "").lower()
-            src = (item.get("source") or "").lower()
-            topic = (item.get("topic") or "").lower()
-            try:
-                domain = urlparse(item.get("url", "")).netloc.lower()
-            except Exception:
-                domain = ""
-            return (
-                needle in title
-                or needle in desc
-                or needle in src
-                or needle in topic
-                or needle in domain
-            )
-        items = [it for it in items if matches_q(it)]
-
-    # Compute next window for older items
-    next_window = None
-    if items:
-        try:
-            oldest_str = items[-1]["publishedAt"]
-            oldest_dt = datetime.fromisoformat(str(oldest_str).replace("Z", "+00:00"))
-            next_end = oldest_dt - timedelta(seconds=1)
-            next_start = next_end - timedelta(days=7)
-            next_window = {"start_date": next_start.isoformat(), "end_date": next_end.isoformat()}
-        except Exception:
-            pass
-
-    return {
-        "items": items,
-        "next_window": next_window,
-        "used_keywords": keywords,
-        "used_topics": topics,
-    }
-
-
-class SeenRequest(BaseModel):
-    articleIds: list[str]
-
-
-# @app.post("/api/news/seen")
-# async def mark_news_seen(req: SeenRequest, user=Depends(get_current_user)):
-#     col = db_manager.get_collection("news_seen")
-#     now = datetime.utcnow().isoformat()
-#     ops = []
-#     for aid in set(req.articleIds or []):
-#         ops.append({"user_id": user.id, "article_id": aid, "seen_at": now})
-#     if ops:
-#         await col.insert_many(ops, ordered=False)
-#     return {"ok": True, "count": len(ops)}
-#
-
-class FeedbackRequest(BaseModel):
-    articleId: str
-    action: str  # like | dislike
-
-
-@app.post("/api/news/feedback")
-async def post_news_feedback(req: FeedbackRequest, user=Depends(get_current_user)):
-    if req.action not in ("like", "dislike"):
-        raise HTTPException(status_code=400, detail="Invalid action")
-    col = db_manager.get_collection("news_feedback")
-    await col.insert_one({
-        "user_id": user.id,
-        "article_id": req.articleId,
-        "action": req.action,
-        "created_at": datetime.utcnow().isoformat(),
-    })
-    return {"ok": True}
-=======
-]
->>>>>>> a1b9dd43
+]