--- conflicted
+++ resolved
@@ -619,7 +619,7 @@
                     'type': 'bond' if str.isnumeric(symbol) else 'stock',  # Default type
                     'currency': 'ILS' if str.isnumeric(symbol) else 'USD'  # Default currency
                 }
-        
+
         # Add securities for options plans
         for plan in request.options_plans:
             symbol = plan.get('symbol')
@@ -737,7 +737,7 @@
                     'type': 'bond' if str.isnumeric(symbol) else 'stock',  # Default type
                     'currency': 'ILS' if str.isnumeric(symbol) else 'USD'  # Default currency
                 }
-        
+
         # Add securities for options plans
         for plan in request.options_plans:
             symbol = plan.get('symbol')
@@ -1656,7 +1656,6 @@
     return {"plans": results}
 
 
-<<<<<<< HEAD
 @app.post("/portfolio/{portfolio_id}/accounts/{account_name}/options-exercise")
 async def exercise_options(
     portfolio_id: str,
@@ -1668,7 +1667,7 @@
     Exercise options and create an exercise plan.
     """
     from core.options_exercise import OptionsExercise
-    
+
     collection = db_manager.get_collection("portfolios")
     doc = await collection.find_one({"_id": ObjectId(portfolio_id), "user_id": user.id})
     if not doc:
@@ -1676,22 +1675,22 @@
     account = next((a for a in doc.get("accounts", []) if a["name"] == account_name), None)
     if not account:
         raise HTTPException(status_code=404, detail=f"Account '{account_name}' not found")
-    
+
     # Extract request parameters
     plan_id = request.get("plan_id")
     units_to_exercise = request.get("units_to_exercise")
     exercise_date = request.get("exercise_date", datetime.now().strftime("%Y-%m-%d"))
     current_valuation = request.get("current_valuation")
-    
+
     if not plan_id or not units_to_exercise:
         raise HTTPException(status_code=400, detail="plan_id and units_to_exercise are required")
-    
+
     # Find the options plan
     options_plans = account.get("options_plans", [])
     plan = next((p for p in options_plans if p["id"] == plan_id), None)
     if not plan:
         raise HTTPException(status_code=404, detail=f"Options plan {plan_id} not found")
-    
+
     try:
         # Create exercise plan
         exercise_plan = OptionsExercise.create_exercise_plan(
@@ -1700,30 +1699,30 @@
             exercise_date=exercise_date,
             current_valuation=current_valuation
         )
-        
+
         # Update the options plan to reflect the exercise
         plan["units"] = exercise_plan["remaining_units"]
-        
+
         # Add exercise history to the plan
         if "exercise_history" not in plan:
             plan["exercise_history"] = []
-        
+
         plan["exercise_history"].append({
             "exercise_date": exercise_date,
             "units_exercised": units_to_exercise,
             "exercise_cost": exercise_plan["total_cash_outlay"],
             "net_value": exercise_plan["net_after_tax_value"]
         })
-        
+
         # Update the database
         await collection.replace_one({"_id": doc["_id"]}, doc)
         invalidate_portfolio_cache(portfolio_id)
-        
+
         return {
             "message": "Options exercised successfully",
             "exercise_plan": exercise_plan
         }
-        
+
     except ValueError as e:
         raise HTTPException(status_code=400, detail=str(e))
     except Exception as e:
@@ -1757,7 +1756,7 @@
     options_plans = account.get("options_plans", [])
     now = datetime.now().date()
     results = []
-    
+
     for plan in options_plans:
         # Calculate vesting schedule
         vesting_calc = OptionsCalculator.calculate_vesting_schedule(
@@ -1770,7 +1769,7 @@
             left_company=plan.get("left_company", False),
             left_company_date=plan.get("left_company_date")
         )
-        
+
         # Calculate options value
         value_calc = OptionsCalculator.calculate_options_value(
             vested_units=vesting_calc["vested_units"],
@@ -1779,18 +1778,18 @@
             company_valuation=plan.get("company_valuation"),
             option_type=plan.get("option_type", "iso")
         )
-        
+
         # Calculate time to expiry
         expiration_date = datetime.strptime(plan["expiration_date"], "%Y-%m-%d").date()
         time_to_expiry = (expiration_date - now).days / 365.25
-        
+
         # Calculate exchange rate for value conversion
         exchange_value = 1.0  # Default to 1 if no conversion needed
         if value_calc["current_valuation_per_share"] > 0:
             # For private companies, we might need to convert from USD to base currency
             # This is simplified - in reality you'd have proper currency conversion
             exchange_value = calculator.get_exchange_rate("USD", portfolio.base_currency.value)
-        
+
         results.append({
             "id": plan["id"],
             "symbol": plan["symbol"],
@@ -1824,13 +1823,13 @@
         symbol = plan_result["symbol"]
         vested = plan_result["vested_units"]
         symbol_to_vested[symbol] = symbol_to_vested.get(symbol, 0) + math.ceil(vested)
-    
+
     # Update the holdings array for the account
     new_holdings = [
         {"symbol": symbol, "units": units}
         for symbol, units in symbol_to_vested.items()
     ]
-    
+
     # Update the account in the doc
     updated = False
     for acc in doc["accounts"]:
@@ -1842,9 +1841,10 @@
         await collection.replace_one({"_id": doc["_id"]}, doc)
         invalidate_portfolio_cache(portfolio_id)
     # --- End update holdings ---
-    
+
     return {"plans": results}
-=======
+
+
 # =============================================================================
 # TAG MANAGEMENT API ENDPOINTS
 # =============================================================================
@@ -1999,4 +1999,3 @@
     return {
         "templates": {name: template.dict() for name, template in DEFAULT_TAG_TEMPLATES.items()}
     }
->>>>>>> 1353b78f
