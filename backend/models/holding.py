from dataclasses import dataclass
from typing import Any, Self, Optional


@dataclass
class Holding:
    symbol: str
<<<<<<< HEAD
    units: int
    property_metadata: Optional[dict[str, Any]] = None
=======
    units: float
>>>>>>> 29f28f69

    @classmethod
    def from_dict(cls, data: dict[str, Any]) -> Self:
        return cls(
            symbol=data["symbol"],
<<<<<<< HEAD
            units=int(data["units"]),
            property_metadata=data.get("property_metadata"),
=======
            units=float(data["units"]),
>>>>>>> 29f28f69
        )<|MERGE_RESOLUTION|>--- conflicted
+++ resolved
@@ -5,21 +5,13 @@
 @dataclass
 class Holding:
     symbol: str
-<<<<<<< HEAD
-    units: int
+    units: float
     property_metadata: Optional[dict[str, Any]] = None
-=======
-    units: float
->>>>>>> 29f28f69
 
     @classmethod
     def from_dict(cls, data: dict[str, Any]) -> Self:
         return cls(
             symbol=data["symbol"],
-<<<<<<< HEAD
-            units=int(data["units"]),
+            units=float(data["units"]),
             property_metadata=data.get("property_metadata"),
-=======
-            units=float(data["units"]),
->>>>>>> 29f28f69
         )