--- conflicted
+++ resolved
@@ -23,11 +23,8 @@
 python-multipart = "^0.0.20"
 pydantic-settings = "^2.2.1"
 firebase-admin = "^6.9.0"
-<<<<<<< HEAD
+finnhub-python = "^2.4.24"
 google-genai = "^0.3.0"
-=======
-finnhub-python = "^2.4.24"
->>>>>>> 75b6462d
 
 
 [build-system]
