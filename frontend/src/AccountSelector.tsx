--- conflicted
+++ resolved
@@ -40,14 +40,11 @@
   SelectTrigger,
   SelectValue,
 } from "@/components/ui/select";
-<<<<<<< HEAD
+import HamburgerMenu from "@/components/ui/HamburgerMenu";
+
+
 import RSUPlanConfig from './components/RSUPlanConfig';
 import ESPPPlanConfig from './components/ESPPPlanConfig';
-=======
-import HamburgerMenu from "@/components/ui/HamburgerMenu";
-
-
->>>>>>> 2daa6a18
 import api from './utils/api';
 
 interface AccountSelectorProps {
@@ -258,7 +255,7 @@
       // Filter out empty RSU and ESPP plans
       const validRSUPlans = newAccount.rsu_plans
         .filter(plan => plan.symbol.trim() && plan.units > 0);
-      
+
       const validESPPPlans = newAccount.espp_plans
         .filter(plan => plan.symbol.trim() && plan.units > 0);
 
@@ -412,7 +409,7 @@
       // Filter out empty RSU and ESPP plans
       const validRSUPlans = editAccount.rsu_plans
         .filter(plan => plan.symbol.trim() && plan.units > 0);
-      
+
       const validESPPPlans = editAccount.espp_plans
         .filter(plan => plan.symbol.trim() && plan.units > 0);
 
@@ -540,9 +537,9 @@
                   <div
                     className={`
                   group cursor-pointer flex items-center space-x-2 
-                  pl-3 pr-4 py-2 rounded-md transition-all duration-300 transform hover:scale-105 
+                  pl-3 pr-4 py-2 rounded-md transition-all duration-300 transform hover:scale-105
                   ${account.isSelected
-                        ? 'bg-blue-500/20 backdrop-blur-sm border border-blue-400/30 shadow-blue-500/10' 
+                        ? 'bg-blue-500/20 backdrop-blur-sm border border-blue-400/30 shadow-blue-500/10'
                         : 'bg-gray-500/10 backdrop-blur-sm border border-gray-400/20 shadow-gray-500/5 hover:bg-gray-400/15 hover:border-gray-300/30'}
                 `}
                     onClick={() => toggleAccountSelection(account.account_name)}
@@ -631,8 +628,8 @@
             <button
               onClick={onToggleAIChat}
               className={`p-2 rounded-full text-white backdrop-blur-md transition-colors ${
-                isAIChatOpen 
-                  ? 'bg-blue-500/80 hover:bg-blue-500' 
+                isAIChatOpen
+                  ? 'bg-blue-500/80 hover:bg-blue-500'
                   : 'bg-gray-600/80 hover:bg-gray-600'
               }`}
             >
@@ -648,9 +645,9 @@
             >
               <User size={20} />
             </button>
-            
+
             {Boolean(anchorEl) && (
-              <div 
+              <div
                 className="absolute right-0 top-full mt-2 w-48 bg-gray-700 rounded-md shadow-lg z-50"
                 onMouseLeave={onMenuClose}
               >
@@ -695,7 +692,7 @@
               Create a new account to manage your investments and assets.
             </DialogDescription>
           </DialogHeader>
-          
+
           <div className="flex-1 overflow-y-auto">
             <div className="flex gap-6 py-4 min-h-[400px]">
               {/* Left Column - Form Fields */}
@@ -709,7 +706,7 @@
                     placeholder="Enter account name"
                   />
                 </div>
-                
+
                 <div className="grid gap-2">
                   <Label htmlFor="account-type">Account Type</Label>
                   <Select value={newAccount.account_type} onValueChange={(value) => setNewAccount({ ...newAccount, account_type: value })}>
@@ -725,7 +722,7 @@
                     </SelectContent>
                   </Select>
                 </div>
-                
+
                 <div className="grid gap-2">
                   <Label>Owners</Label>
                   <div className="space-y-2">
@@ -735,7 +732,7 @@
                         id="owner-me"
                         checked={newAccount.owners.includes('me')}
                         onChange={(e) => {
-                          const owners = e.target.checked 
+                          const owners = e.target.checked
                             ? [...new Set([...newAccount.owners, 'me'])]
                             : newAccount.owners.filter(o => o !== 'me');
                           setNewAccount({ ...newAccount, owners });
@@ -750,7 +747,7 @@
                         id="owner-wife"
                         checked={newAccount.owners.includes('wife')}
                         onChange={(e) => {
-                          const owners = e.target.checked 
+                          const owners = e.target.checked
                             ? [...new Set([...newAccount.owners, 'wife'])]
                             : newAccount.owners.filter(o => o !== 'wife');
                           setNewAccount({ ...newAccount, owners });
@@ -768,7 +765,7 @@
                 {newAccount.account_type === 'company-custodian-account' ? (
                   <div className="space-y-4">
                     <Label className="mb-3">Company Plans</Label>
-                    
+
                     {/* RSU Plans */}
                     <div className="space-y-3">
                       <div className="flex items-center justify-between">
@@ -798,7 +795,7 @@
                           Add RSU Plan
                         </Button>
                       </div>
-                      
+
                       <div className="space-y-3">
                         {newAccount.rsu_plans.map((plan, index) => (
                           <div key={plan.id} className="border rounded-lg p-4 bg-muted/20">
@@ -822,7 +819,7 @@
                             <RSUPlanConfig
                               plan={plan}
                               onChange={(updatedPlan) => {
-                                const updatedPlans = newAccount.rsu_plans.map((p, i) => 
+                                const updatedPlans = newAccount.rsu_plans.map((p, i) =>
                                   i === index ? updatedPlan : p
                                 );
                                 setNewAccount({ ...newAccount, rsu_plans: updatedPlans });
@@ -867,7 +864,7 @@
                           Add ESPP Plan
                         </Button>
                       </div>
-                      
+
                       <div className="space-y-3">
                         {newAccount.espp_plans.map((plan, index) => (
                           <div key={plan.id} className="border rounded-lg p-4 bg-muted/20">
@@ -891,7 +888,7 @@
                             <ESPPPlanConfig
                               plan={plan}
                               onChange={(updatedPlan) => {
-                                const updatedPlans = newAccount.espp_plans.map((p, i) => 
+                                const updatedPlans = newAccount.espp_plans.map((p, i) =>
                                   i === index ? updatedPlan : p
                                 );
                                 setNewAccount({ ...newAccount, espp_plans: updatedPlans });
@@ -914,7 +911,7 @@
                         <div className="w-28 px-3 py-3 text-sm font-medium">Units</div>
                         <div className="w-12 px-3 py-3"></div>
                       </div>
-                      
+
                       {/* Table Body */}
                       <div className="flex-1 overflow-y-auto">
                         {newAccount.holdings.map((holding, index) => (
@@ -970,7 +967,7 @@
               </div>
             </div>
           </div>
-          
+
           <DialogFooter>
             <Button variant="outline" onClick={() => setShowAddAccountModal(false)}>
               Cancel
@@ -997,7 +994,7 @@
               Update the account details and holdings.
             </DialogDescription>
           </DialogHeader>
-          
+
           <div className="flex-1 overflow-y-auto">
             <div className="flex gap-6 py-4 min-h-[400px]">
               {/* Left Column - Form Fields */}
@@ -1011,7 +1008,7 @@
                     placeholder="Enter account name"
                   />
                 </div>
-                
+
                 <div className="grid gap-2">
                   <Label htmlFor="edit-account-type">Account Type</Label>
                   <Select value={editAccount.account_type} onValueChange={(value) => setEditAccount({ ...editAccount, account_type: value })}>
@@ -1027,7 +1024,7 @@
                     </SelectContent>
                   </Select>
                 </div>
-                
+
                 <div className="grid gap-2">
                   <Label>Owners</Label>
                   <div className="space-y-2">
@@ -1037,7 +1034,7 @@
                         id="edit-owner-me"
                         checked={editAccount.owners.includes('me')}
                         onChange={(e) => {
-                          const owners = e.target.checked 
+                          const owners = e.target.checked
                             ? [...new Set([...editAccount.owners, 'me'])]
                             : editAccount.owners.filter(o => o !== 'me');
                           setEditAccount({ ...editAccount, owners });
@@ -1052,7 +1049,7 @@
                         id="edit-owner-wife"
                         checked={editAccount.owners.includes('wife')}
                         onChange={(e) => {
-                          const owners = e.target.checked 
+                          const owners = e.target.checked
                             ? [...new Set([...editAccount.owners, 'wife'])]
                             : editAccount.owners.filter(o => o !== 'wife');
                           setEditAccount({ ...editAccount, owners });
@@ -1070,7 +1067,7 @@
                 {editAccount.account_type === 'company-custodian-account' ? (
                   <div className="space-y-4">
                     <Label className="mb-3">Company Plans</Label>
-                    
+
                     {/* RSU Plans */}
                     <div className="space-y-3">
                       <div className="flex items-center justify-between">
@@ -1100,7 +1097,7 @@
                           Add RSU Plan
                         </Button>
                       </div>
-                      
+
                       <div className="space-y-3">
                         {editAccount.rsu_plans.map((plan, index) => (
                           <div key={plan.id} className="border rounded-lg p-4 bg-muted/20">
@@ -1124,7 +1121,7 @@
                             <RSUPlanConfig
                               plan={plan}
                               onChange={(updatedPlan) => {
-                                const updatedPlans = editAccount.rsu_plans.map((p, i) => 
+                                const updatedPlans = editAccount.rsu_plans.map((p, i) =>
                                   i === index ? updatedPlan : p
                                 );
                                 setEditAccount({ ...editAccount, rsu_plans: updatedPlans });
@@ -1169,7 +1166,7 @@
                           Add ESPP Plan
                         </Button>
                       </div>
-                      
+
                       <div className="space-y-3">
                         {editAccount.espp_plans.map((plan, index) => (
                           <div key={plan.id} className="border rounded-lg p-4 bg-muted/20">
@@ -1193,7 +1190,7 @@
                             <ESPPPlanConfig
                               plan={plan}
                               onChange={(updatedPlan) => {
-                                const updatedPlans = editAccount.espp_plans.map((p, i) => 
+                                const updatedPlans = editAccount.espp_plans.map((p, i) =>
                                   i === index ? updatedPlan : p
                                 );
                                 setEditAccount({ ...editAccount, espp_plans: updatedPlans });
@@ -1216,7 +1213,7 @@
                         <div className="w-28 px-3 py-3 text-sm font-medium">Units</div>
                         <div className="w-12 px-3 py-3"></div>
                       </div>
-                      
+
                       {/* Table Body */}
                       <div className="flex-1 overflow-y-auto">
                         {editAccount.holdings.map((holding, index) => (
@@ -1272,7 +1269,7 @@
               </div>
             </div>
           </div>
-          
+
           <DialogFooter>
             <Button variant="outline" onClick={() => setShowEditAccountModal(false)}>
               Cancel
